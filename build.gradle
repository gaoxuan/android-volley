<<<<<<< HEAD
=======
// NOTE: The only changes that belong in this file are the definitions
// of tool versions (gradle plugin, compile SDK, build tools), so that
// Volley can be built via gradle as a standalone project.
//
// Any other changes to the build config belong in rules.gradle, which
// is used by projects that depend on Volley but define their own
// tools versions across all dependencies to ensure a consistent build.
//
// Most users should just add this line to settings.gradle:
//     include(":volley")
//
// If you have a more complicated Gradle setup you can choose to use
// this instead:
//     include(":volley")
//     project(':volley').buildFileName = 'rules.gradle'

>>>>>>> 2bffbe7e
buildscript {
    repositories {
        jcenter()
    }
    dependencies {
<<<<<<< HEAD
        classpath 'com.android.tools.build:gradle:1.1.+'
=======
        classpath 'com.android.tools.build:gradle:1.2.3'
>>>>>>> 2bffbe7e
    }
}

apply plugin: 'com.android.library'

allprojects {
    group project.GROUP
    version project.VERSION_NAME

    repositories {
        mavenCentral()
    }

    tasks.withType(JavaCompile) {
        options.encoding = 'UTF-8'
    }
}

dependencies {
    androidTestCompile 'com.android.support.test.espresso:espresso-core:2.0'
    androidTestCompile 'com.android.support.test:testing-support-lib:0.1'
    testCompile 'junit:junit:4.12'
    testCompile "org.mockito:mockito-core:1.9.5"
    testCompile 'org.robolectric:robolectric:2.4'
}


android {
<<<<<<< HEAD
    compileSdkVersion Integer.parseInt(project.ANDROID_BUILD_SDK_VERSION)
    buildToolsVersion project.ANDROID_BUILD_TOOLS_VERSION

    defaultConfig {
        minSdkVersion 8
        targetSdkVersion Integer.parseInt(project.ANDROID_BUILD_TARGET_SDK_VERSION)
    }

    lintOptions {
        quiet true
        abortOnError false
    }
=======
    compileSdkVersion 22
    buildToolsVersion = '22.0.1'
>>>>>>> 2bffbe7e
}

apply from: 'https://raw.github.com/mcxiaoke/gradle-mvn-push/master/jar.gradle'
apply from: 'https://raw.github.com/mcxiaoke/gradle-mvn-push/master/gradle-mvn-push.gradle'<|MERGE_RESOLUTION|>--- conflicted
+++ resolved
@@ -1,5 +1,3 @@
-<<<<<<< HEAD
-=======
 // NOTE: The only changes that belong in this file are the definitions
 // of tool versions (gradle plugin, compile SDK, build tools), so that
 // Volley can be built via gradle as a standalone project.
@@ -16,17 +14,12 @@
 //     include(":volley")
 //     project(':volley').buildFileName = 'rules.gradle'
 
->>>>>>> 2bffbe7e
 buildscript {
     repositories {
         jcenter()
     }
     dependencies {
-<<<<<<< HEAD
-        classpath 'com.android.tools.build:gradle:1.1.+'
-=======
         classpath 'com.android.tools.build:gradle:1.2.3'
->>>>>>> 2bffbe7e
     }
 }
 
@@ -55,7 +48,6 @@
 
 
 android {
-<<<<<<< HEAD
     compileSdkVersion Integer.parseInt(project.ANDROID_BUILD_SDK_VERSION)
     buildToolsVersion project.ANDROID_BUILD_TOOLS_VERSION
 
@@ -68,10 +60,6 @@
         quiet true
         abortOnError false
     }
-=======
-    compileSdkVersion 22
-    buildToolsVersion = '22.0.1'
->>>>>>> 2bffbe7e
 }
 
 apply from: 'https://raw.github.com/mcxiaoke/gradle-mvn-push/master/jar.gradle'
